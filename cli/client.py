"""API client for communicating with the fal-bundles server."""

import requests
from typing import BinaryIO, Iterator
from shared.api_contracts.preflight import PreflightRequest, PreflightResponse
<<<<<<< HEAD
from shared.api_contracts.create_bundle import BundleManifestDraft, BundleCreateResponse
from shared.api_contracts.list_bundles import BundleListResponse
from shared.api_contracts.download_bundle import DownloadBundleParams
from shared.config import PAGE_SIZE
=======
from shared.api_contracts.create_bundle import CreateBundleRequest, CreateBundleResponse
from shared.api_contracts.list_bundles import ListBundlesResponse
from shared.api_contracts.download_bundle import DownloadBundleRequest

>>>>>>> 5c9f6de9

class BundlesAPIClient:
    """Client for interacting with the fal-bundles API."""

    def __init__(self, base_url: str, timeout: int = 300):
        """
        Initialize the API client.

        Args:
            base_url: Base URL of the API server (e.g., "http://localhost:8000")
            timeout: Request timeout in seconds (default: 300)
        """
        self.base_url = base_url.rstrip('/')
        self.timeout = timeout
        self.session = requests.Session()

    def preflight(self, request: PreflightRequest) -> PreflightResponse:
        """
        Check which blobs need to be uploaded.

        Args:
            request: PreflightRequest with list of blobs

        Returns:
            PreflightResponse with list of missing hashes
        """
        url = f"{self.base_url}/bundles/preflight"
        response = self.session.post(
            url,
            json=request.model_dump(),
            timeout=self.timeout
        )
        response.raise_for_status()
        return PreflightResponse(**response.json())

    def upload_blob(self, hash: str, size_bytes: int, file_obj: BinaryIO) -> bool:
        """
        Upload a blob to the server.

        Args:
            hash: SHA-256 hash of the blob
            size_bytes: Size of the blob in bytes
            file_obj: File-like object to read blob data from

        Returns:
            True if blob was newly created (201), False if it already existed (200)
        """
        url = f"{self.base_url}/blobs/{hash}"
        params = {"size_bytes": size_bytes}
        response = self.session.put(
            url,
            params=params,
            data=file_obj,
            timeout=self.timeout
        )
        response.raise_for_status()
        return response.status_code == 201

    def create_bundle(self, manifest: CreateBundleRequest) -> CreateBundleResponse:
        """
        Create a bundle from uploaded blobs.

        Args:
            manifest: CreateBundleRequest with list of files

        Returns:
            CreateBundleResponse with bundle id and created_at timestamp
        """
        url = f"{self.base_url}/bundles"
        response = self.session.post(
            url,
            json=manifest.model_dump(),
            timeout=self.timeout
        )
        response.raise_for_status()
        return CreateBundleResponse(**response.json())

<<<<<<< HEAD
    def list_bundles(self, page: int = 1, page_size: int = PAGE_SIZE) -> BundleListResponse:
=======
    def list_bundles(self) -> ListBundlesResponse:
>>>>>>> 5c9f6de9
        """
        List all available bundles.

        Returns:
            ListBundlesResponse with list of bundle summaries
        """
        url = f"{self.base_url}/bundles?page={page}&page_size={page_size}"
        response = self.session.get(
            url,
            timeout=self.timeout
        )
        response.raise_for_status()
        return ListBundlesResponse(**response.json())

    def download_bundle(self, bundle_id: str, format: str = "zip") -> Iterator[bytes]:
        """
        Download a bundle as a streaming archive.

        Args:
            bundle_id: ID of the bundle to download
            format: Archive format (default: "zip")

        Returns:
            Iterator of bytes chunks for streaming the download

        Raises:
            requests.exceptions.HTTPError: If bundle not found (404) or other HTTP errors
            requests.exceptions.RequestException: For network/connection errors
        """
        url = f"{self.base_url}/bundles/{bundle_id}/download"
        params = DownloadBundleRequest(format=format).model_dump()

        response = self.session.get(
            url,
            params=params,
            stream=True,
            timeout=self.timeout
        )
        response.raise_for_status()

        # Stream the response in chunks
        return response.iter_content(chunk_size=8192)<|MERGE_RESOLUTION|>--- conflicted
+++ resolved
@@ -3,17 +3,11 @@
 import requests
 from typing import BinaryIO, Iterator
 from shared.api_contracts.preflight import PreflightRequest, PreflightResponse
-<<<<<<< HEAD
-from shared.api_contracts.create_bundle import BundleManifestDraft, BundleCreateResponse
-from shared.api_contracts.list_bundles import BundleListResponse
-from shared.api_contracts.download_bundle import DownloadBundleParams
-from shared.config import PAGE_SIZE
-=======
 from shared.api_contracts.create_bundle import CreateBundleRequest, CreateBundleResponse
 from shared.api_contracts.list_bundles import ListBundlesResponse
 from shared.api_contracts.download_bundle import DownloadBundleRequest
+from shared.config import PAGE_SIZE
 
->>>>>>> 5c9f6de9
 
 class BundlesAPIClient:
     """Client for interacting with the fal-bundles API."""
@@ -91,11 +85,7 @@
         response.raise_for_status()
         return CreateBundleResponse(**response.json())
 
-<<<<<<< HEAD
     def list_bundles(self, page: int = 1, page_size: int = PAGE_SIZE) -> BundleListResponse:
-=======
-    def list_bundles(self) -> ListBundlesResponse:
->>>>>>> 5c9f6de9
         """
         List all available bundles.
 
